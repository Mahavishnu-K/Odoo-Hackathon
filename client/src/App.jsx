/**
 * @file App.jsx
 * @description Main application component. Sets up React Router for navigation,
 *              implements role-based protected routes, and integrates the site-wide chatbot.
 */

import { BrowserRouter as Router, Routes, Route, Navigate } from 'react-router-dom';
import { useAuth } from './hooks/useAuth'; // Custom hook for authentication context
import Sidebar from './components/Layout/Sidebar'; // New Sidebar component
import LoadingSpinner from './components/Common/LoadingSpinner'; // For initial loading screen
import Chatbot from './components/Chatbot'; // Import the new Chatbot component

// --- Page Components ---
import LoginPage from './pages/Auth/LoginPage';
import RegisterPage from './pages/Auth/RegisterPage';
import DashboardPage from './pages/DashboardPage';
import TicketCreatePage from './pages/TicketCreatePage';
import TicketDetailPage from './pages/TicketDetailPage';
import ProfilePage from './pages/ProfilePage';
import UserManagement from './pages/Admin/UserManagement';
import CategoryManagement from './pages/Admin/CategoryManagement';

/**
 * ProtectedRoute Component:
 * A wrapper component that enforces authentication and role-based access control for routes.
 * @param {Object} props - Component props.
 * @param {React.ReactNode} props.children - The child components (pages) to render if authorized.
 * @param {Array<string>} [props.roles] - Optional array of allowed roles. If empty, only requires authentication.
 */
const ProtectedRoute = ({ children, roles }) => {
  const { user, isAuthenticated, loading } = useAuth();

  // Show a loading spinner while authentication status is being determined
  if (loading) {
    return (
      <div className="flex flex-col justify-center items-center flex-1">
        <LoadingSpinner size="lg" />
        <p className="ml-3 text-lg text-gray-700">Checking authentication...</p>
      </div>
    );
  }

  // If not authenticated, redirect to login page
  if (!isAuthenticated) {
    return <Navigate to="/login" replace />;
  }

  // If roles are specified and the user's role is not among them, redirect to dashboard
  if (roles && user && !roles.includes(user.role)) {
    console.warn(`Access Denied: User role "${user.role}" not authorized for this route. Required roles: ${roles.join(', ')}`);
    return <Navigate to="/dashboard" replace />;
  }

  // If authenticated and authorized, render the children components
  return children;
};

function App() {
  // Get the authentication status to conditionally render the chatbot
  const { isAuthenticated } = useAuth();

  return (
    <Router>
      {/*
        CRITICAL CHANGE HERE:
        - `h-screen`: Makes this container exactly 100% of the viewport height.
        - `overflow-hidden`: Prevents *this container itself* from scrolling,
                             forcing its flex children (sidebar and main) to manage their own overflows.
      */}
      <div className="flex h-screen bg-gray-100 overflow-hidden">
        <Sidebar /> {/* Sidebar already has h-screen, which is good */}
        <main className="flex-1 flex flex-col overflow-x-hidden overflow-y-auto py-8"> {/* Main content area */}
          <Routes>
            {/* Public Routes */}
            <Route path="/login" element={<LoginPage />} />
            <Route path="/register" element={<RegisterPage />} />
            <Route path="/" element={<Navigate to="/dashboard" replace />} /> {/* Default redirect */}

            {/* Protected Routes - Accessible to all authenticated users */}
            <Route
              path="/dashboard"
              element={
                <ProtectedRoute>
                  <DashboardPage />
                </ProtectedRoute>
              }
            />
            <Route
              path="/tickets/new"
              element={
                <ProtectedRoute>
                  <TicketCreatePage />
                </ProtectedRoute>
              }
            />
            <Route
              path="/tickets/:id"
              element={
                <ProtectedRoute>
                  <TicketDetailPage />
                </ProtectedRoute>
              }
            />
            <Route
              path="/profile"
              element={
                <ProtectedRoute>
                  <ProfilePage />
                </ProtectedRoute>
              }
            />

            {/* Admin Specific Protected Routes */}
            <Route
              path="/admin/users"
              element={
                <ProtectedRoute roles={['admin']}>
                  <UserManagement />
                </ProtectedRoute>
              }
            />
            <Route
              path="/admin/categories"
              element={
                <ProtectedRoute roles={['admin']}>
                  <CategoryManagement />
                </ProtectedRoute>
              }
            />

<<<<<<< HEAD
            {/* Catch-all route for 404 Not Found */}
            <Route path="*" element={<div className="text-center text-3xl font-bold text-gray-700 py-20">404 - Page Not Found</div>} />
          </Routes>
        </main>
      </div>
=======
          {/* Catch-all route for 404 Not Found */}
          <Route path="*" element={<div className="text-center text-3xl font-bold text-gray-700 py-20">404 - Page Not Found</div>} />
        </Routes>
      </main>
      
      {/* 
        The Chatbot component is placed here, outside of <main> and <Routes>.
        This ensures it remains on the screen across all page navigations
        and can be rendered only when the user is authenticated.
      */}
      {isAuthenticated && <Chatbot />}

>>>>>>> da2aaf87
    </Router>
  );
}

export default App;<|MERGE_RESOLUTION|>--- conflicted
+++ resolved
@@ -128,26 +128,11 @@
               }
             />
 
-<<<<<<< HEAD
             {/* Catch-all route for 404 Not Found */}
             <Route path="*" element={<div className="text-center text-3xl font-bold text-gray-700 py-20">404 - Page Not Found</div>} />
           </Routes>
         </main>
       </div>
-=======
-          {/* Catch-all route for 404 Not Found */}
-          <Route path="*" element={<div className="text-center text-3xl font-bold text-gray-700 py-20">404 - Page Not Found</div>} />
-        </Routes>
-      </main>
-      
-      {/* 
-        The Chatbot component is placed here, outside of <main> and <Routes>.
-        This ensures it remains on the screen across all page navigations
-        and can be rendered only when the user is authenticated.
-      */}
-      {isAuthenticated && <Chatbot />}
-
->>>>>>> da2aaf87
     </Router>
   );
 }
